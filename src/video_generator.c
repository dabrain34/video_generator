--- conflicted
+++ resolved
@@ -334,11 +334,7 @@
       printf("Error: cannot create audio thread.\n");
       free(g->audio_buffer);
       g->audio_buffer = NULL;
-<<<<<<< HEAD
-
-=======
       return -7;
->>>>>>> ef5cd3c5
     }
   }
 
